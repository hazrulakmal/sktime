"""Utilities for loading panel datasets."""

__author__ = ["Emiliathewolf", "TonyBagnall", "jasonlines", "achieveordie"]

__all__ = [
    "generate_example_long_table",
    "make_multi_index_dataframe",
    "_load_dataset",
]

import os
import shutil
import tempfile
import zipfile
from urllib.request import urlretrieve

import numpy as np
import pandas as pd

from sktime.datasets._readers_writers.ts import load_from_tsfile
from sktime.datasets._readers_writers.utils import _alias_mtype_check
from sktime.datatypes import convert
from sktime.datatypes._panel._convert import _make_column_names

DIRNAME = "data"
MODULE = os.path.dirname(__file__)
CLASSIF_URLS = ["https://timeseriesclassification.com/ClassificationDownloads"]


def _download_and_extract(url, extract_path=None):
    """Download and unzip datasets (helper function).

    This code was modified from
    https://github.com/tslearn-team/tslearn/blob
    /775daddb476b4ab02268a6751da417b8f0711140/tslearn/datasets.py#L28

    Parameters
    ----------
    url : string
        Url pointing to file to download
    extract_path : string, optional (default: None)
        path to extract downloaded zip to, None defaults
        to sktime/datasets/data

    Returns
    -------
    extract_path : string or None
        if successful, string containing the path of the extracted file, None
        if it wasn't successful
    """
    file_name = os.path.basename(url)
    dl_dir = tempfile.mkdtemp()
    zip_file_name = os.path.join(dl_dir, file_name)
    urlretrieve(url, zip_file_name)

    if extract_path is None:
        extract_path = os.path.join(MODULE, "local_data/%s/" % file_name.split(".")[0])
    else:
        extract_path = os.path.join(extract_path, "%s/" % file_name.split(".")[0])

    try:
        if not os.path.exists(extract_path):
            os.makedirs(extract_path)
        zipfile.ZipFile(zip_file_name, "r").extractall(extract_path)
        shutil.rmtree(dl_dir)
        return extract_path
    except zipfile.BadZipFile:
        shutil.rmtree(dl_dir)
        if os.path.exists(extract_path):
            shutil.rmtree(extract_path)
        raise zipfile.BadZipFile(
            "Could not unzip dataset. Please make sure the URL is valid."
        )


def _list_available_datasets(extract_path, origin_repo=None):
    """Return a list of all the currently downloaded datasets.

    Forecastingorg datasets are in the format <dataset_name>.tsf while classification
    are in the format <dataset_name>_TRAIN.ts and <dataset_name>_TEST.ts.
    To count as available, each directory <dir_name>
    in the extract_path must contain files called
    1. <dir_name>_TRAIN.ts and <dir_name>_TEST.ts if datasets from classification repo.
    2. <dir_name>.tsf if datasets from forecasting repo.

    Parameters
    ----------
    extract_path: string
        root directory where to look for files, if None defaults to sktime/datasets/data
    origin_repo: string, optional (default=None)
        if None, returns all available classification datasets in extract_path,
        if string (must be "forecastingorg"), returns all available
        forecastingorg datasets in extract_path.

    Returns
    -------
    datasets : List
        List of the names of datasets downloaded
    """
    if extract_path is None:
        data_dir = os.path.join(MODULE, "data")
    else:
        data_dir = extract_path
    datasets = []
    for name in os.listdir(data_dir):
        sub_dir = os.path.join(data_dir, name)
        if os.path.isdir(sub_dir):
            all_files = os.listdir(sub_dir)
            if origin_repo == "forecastingorg":
                if name + ".tsf" in all_files:
                    datasets.append(name)
            else:
                if name + "_TRAIN.ts" in all_files and name + "_TEST.ts" in all_files:
                    datasets.append(name)
    return datasets


def _cache_dataset(url, name, extract_path=None, repeats=1, verbose=False):
    """Download and unzip datasets from multiple mirrors or fallback sources.

    If url is string, will attempt to download and unzip from url, to extract_path.
    If url is list of str, will go through urls in order until a download succeeds.

    Parameters
    ----------
    url : string or list of string
        URL pointing to file to download
        files are expected to be at f"{url}/{name}.zip" for a string url
        or f"{url[i]}/{name}.zip" for a list of string urls
    extract_path : string, optional (default: None)
        path to extract downloaded zip to, None defaults
        to sktime/datasets/data
    repeats : int, optional (default: 1)
        number of times to try downloading from each url
    verbose : bool, optional (default: False)
        whether to print progress

    Returns
    -------
    extract_path : string or None
        if successful, string containing the path of the extracted file
    u : string
        url from which the dataset was downloaded
    repeat : int
        number of times it took to download the dataset from u
    If none of the attempts are successful, will raise RuntimeError
    """
    if isinstance(url, str):
        url = [url]

    for u in url:
        name_url = f"{u}/{name}.zip"
        for repeat in range(repeats):
            if verbose:
                print(  # noqa: T201
                    f"Downloading dataset {name} from {u} to {extract_path}"
                    f"(attempt {repeat} of {repeats} total). "
                )

            try:
                _download_and_extract(name_url, extract_path=extract_path)
                return extract_path, u, repeat

            except zipfile.BadZipFile:
                if verbose:
                    if repeat < repeats - 1:
                        print(  # noqa: T201
                            "Download failed, continuing with next attempt. "
                        )
                    else:
                        print(  # noqa: T201
                            "All attempts for mirror failed, "
                            "continuing with next mirror."
                        )

    raise RuntimeError(
        f"Dataset with name ={name} could not be downloaded from any of the mirrors."
    )


def _mkdir_if_not_exist(*path):
    """Shortcut for making a directory if it does not exist.

    Parameters
    ----------
    path : tuple of strings
        Directory path to create
        If multiple strings are given, they will be joined together

    Returns
    -------
    os.path.join(*path) : string
        Directory path created
    """
    full_path = os.path.join(*path)
    if not os.path.exists(full_path):
        os.makedirs(full_path)
    return full_path


<<<<<<< HEAD
=======
CLASSIF_URLS = [
    "https://timeseriesclassification.com/aeon-toolkit",  # main mirror (UEA)
    "https://github.com/sktime/sktime-datasets/raw/main/TSC",  # backup mirror (sktime)
]


def _load_dataset(name, split, return_X_y, return_type=None, extract_path=None):
    """Load time series classification datasets (helper function).

    Parameters
    ----------
    name : string, file name to load from
    split: None or one of "TRAIN", "TEST", optional (default=None)
        Whether to load the train or test instances of the problem.
        By default it loads both train and test instances (in a single container).
    return_X_y: bool, optional (default=True)
        If True, returns (features, target) separately instead of a single
        dataframe with columns for features and the target.
    return_type: valid Panel mtype str or None, optional (default=None="nested_univ")
        Memory data format specification to return X in, None = "nested_univ" type.
        str can be any supported sktime Panel mtype,
            for list of mtypes, see datatypes.MTYPE_REGISTER
            for specifications, see examples/AA_datatypes_and_datasets.ipynb
        commonly used specifications:
            "nested_univ: nested pd.DataFrame, pd.Series in cells
            "numpy3D"/"numpy3d"/"np3D": 3D np.ndarray (instance, variable, time index)
            "numpy2d"/"np2d"/"numpyflat": 2D np.ndarray (instance, time index)
            "pd-multiindex": pd.DataFrame with 2-level (instance, time) MultiIndex
        Exception is raised if the data cannot be stored in the requested type.
    extract_path : string, optional (default: None)
        path to extract downloaded zip to
        None defaults to sktime/datasets/data if the data exists there, otherwise
        defaults to sktime/datasets/local_data and downloads data there

    Returns
    -------
    X: sktime data container, following mtype specification `return_type`
        The time series data for the problem, with n instances
    y: 1D numpy array of length n, only returned if return_X_y if True
        The class labels for each time series instance in X
        If return_X_y is False, y is appended to X instead.
    """
    # Allow user to have non standard extract path
    if extract_path is None:
        # default for first check is sktime/datasets/data
        check_path = os.path.join(MODULE, "data")

    def _get_data_from(path):
        return _load_provided_dataset(name, split, return_X_y, return_type, path)

    # if the dataset exists in check_path = sktime/datasets/data, retrieve it from there
    if name in _list_available_datasets(check_path):
        return _get_data_from(check_path)

    # now we know the dataset is not in check_path
    # so we need to check whether it is already in the download/cache path
    # download path is extract_path/local_data, defaults to sktime/datasets/local_data
    if extract_path is None:
        extract_path = os.path.join(MODULE, "local_data")

    # in either case below, we need to ensure the directory exists
    _mkdir_if_not_exist(extract_path)

    # search if the dataset is already in the extract path after download
    if name in _list_available_datasets(extract_path):
        return _get_data_from(extract_path)

    # now we know the dataset is not in the download/cache path
    # so we need to download it

    # download the dataset from CLASSIF_URLS
    # will try multiple mirrors if necessary
    # if fails, will raise a RuntimeError
    _cache_dataset(CLASSIF_URLS, name, extract_path=extract_path)

    # if we reach this, the data has been downloaded, now we can load it
    return _get_data_from(extract_path)


>>>>>>> d4a0dc3f
def _load_provided_dataset(
    name,
    split=None,
    return_X_y=True,
    return_type=None,
    extract_path=None,
):
    """Load baked in time series classification datasets (helper function).

    Loads data from the provided files from sktime/datasets/data only.

    Parameters
    ----------
    name : string, file name to load from
    split: None or one of "TRAIN", "TEST", optional (default=None)
        Whether to load the train or test instances of the problem.
        By default it loads both train and test instances (in a single container).
    return_X_y: bool, optional (default=True)
        If True, returns (features, target) separately instead of a single
        dataframe with columns for features and the target.
    return_type: valid Panel mtype str or None, optional (default=None="nested_univ")
        Memory data format specification to return X in, None = "nested_univ" type.
        str can be any supported sktime Panel mtype,
            for list of mtypes, see datatypes.MTYPE_REGISTER
            for specifications, see examples/AA_datatypes_and_datasets.ipynb
        commonly used specifications:
            "nested_univ: nested pd.DataFrame, pd.Series in cells
            "numpy3D"/"numpy3d"/"np3D": 3D np.ndarray (instance, variable, time index)
            "numpy2d"/"np2d"/"numpyflat": 2D np.ndarray (instance, time index)
            "pd-multiindex": pd.DataFrame with 2-level (instance, time) MultiIndex
        Exception is raised if the data cannot be stored in the requested type.
    extract_path: default = join(MODULE, DIRNAME) = os.path.dirname(__file__) + "/data"
        path to extract downloaded zip to

    Returns
    -------
    X: sktime data container, following mtype specification `return_type`
        The time series data for the problem, with n instances
    y: 1D numpy array of length n, only returned if return_X_y if True
        The class labels for each time series instance in X
        If return_X_y is False, y is appended to X instead.
    """
    if extract_path is None:
        extract_path = os.path.join(MODULE, DIRNAME)

    if isinstance(split, str):
        split = split.upper()

    if split in ("TRAIN", "TEST"):
        fname = name + "_" + split + ".ts"
        abspath = os.path.join(extract_path, name, fname)
        X, y = load_from_tsfile(abspath, return_data_type="nested_univ")
    # if split is None, load both train and test set
    elif split is None:
        fname = name + "_TRAIN.ts"
        abspath = os.path.join(extract_path, name, fname)
        X_train, y_train = load_from_tsfile(abspath, return_data_type="nested_univ")

        fname = name + "_TEST.ts"
        abspath = os.path.join(extract_path, name, fname)
        X_test, y_test = load_from_tsfile(abspath, return_data_type="nested_univ")

        X = pd.concat([X_train, X_test])
        X = X.reset_index(drop=True)
        y = np.concatenate([y_train, y_test])

    else:
        raise ValueError("Invalid `split` value =", split)

    return_type = _alias_mtype_check(return_type)
    if return_X_y:
        X = convert(X, from_type="nested_univ", to_type=return_type)
        return X, y
    else:
        X["class_val"] = pd.Series(y)
        X = convert(X, from_type="nested_univ", to_type=return_type)
        return X


def _load_dataset(name, split, return_X_y, return_type=None, extract_path=None):
    """Load time series classification datasets (helper function).

    Parameters
    ----------
    name : string, file name to load from
    split: None or one of "TRAIN", "TEST", optional (default=None)
        Whether to load the train or test instances of the problem.
        By default it loads both train and test instances (in a single container).
    return_X_y: bool, optional (default=True)
        If True, returns (features, target) separately instead of a single
        dataframe with columns for features and the target.
    return_type: valid Panel mtype str or None, optional (default=None="nested_univ")
        Memory data format specification to return X in, None = "nested_univ" type.
        str can be any supported sktime Panel mtype,
            for list of mtypes, see datatypes.MTYPE_REGISTER
            for specifications, see examples/AA_datatypes_and_datasets.ipynb
        commonly used specifications:
            "nested_univ: nested pd.DataFrame, pd.Series in cells
            "numpy3D"/"numpy3d"/"np3D": 3D np.ndarray (instance, variable, time index)
            "numpy2d"/"np2d"/"numpyflat": 2D np.ndarray (instance, time index)
            "pd-multiindex": pd.DataFrame with 2-level (instance, time) MultiIndex
        Exception is raised if the data cannot be stored in the requested type.
    extract_path : string, optional (default: None)
        path to extract downloaded zip to
        None defaults to sktime/datasets/data if the data exists there, otherwise
        defaults to sktime/datasets/local_data and downloads data there

    Returns
    -------
    X: sktime data container, following mtype specification `return_type`
        The time series data for the problem, with n instances
    y: 1D numpy array of length n, only returned if return_X_y if True
        The class labels for each time series instance in X
        If return_X_y is False, y is appended to X instead.
    """
    # Allow user to have non standard extract path
    if extract_path is None:
        # default for first check is sktime/datasets/data
        check_path = os.path.join(MODULE, "data")

    def _get_data_from(path):
        return _load_provided_dataset(name, split, return_X_y, return_type, path)

    # if the dataset exists in check_path = sktime/datasets/data, retrieve it from there
    if name in _list_available_datasets(check_path):
        return _get_data_from(check_path)

    # now we know the dataset is not in check_path
    # so we need to check whether it is already in the download/cache path
    # download path is extract_path/local_data, defaults to sktime/datasets/local_data
    if extract_path is None:
        extract_path = os.path.join(MODULE, "local_data")

    if name in _list_available_datasets(extract_path):
        return _get_data_from(extract_path)

    # now we know the dataset is not in the download/cache path
    # so we need to download it
    _mkdir_if_not_exist(extract_path)

    # download the dataset from CLASSIF_URLS
    # will try multiple mirrors if necessary
    # if fails, will raise a RuntimeError
    _cache_dataset(CLASSIF_URLS, name, extract_path=extract_path)

    # if we reach this, the data has been downloaded, now we can load it
    return _get_data_from(extract_path)


# left here for now, better elsewhere later perhaps
def generate_example_long_table(num_cases=50, series_len=20, num_dims=2):
    """Generate example from long table format file.

    Parameters
    ----------
    num_cases: int
        Number of cases.
    series_len: int
        Length of the series.
    num_dims: int
        Number of dimensions.

    Returns
    -------
    DataFrame
    """
    rows_per_case = series_len * num_dims
    total_rows = num_cases * series_len * num_dims

    case_ids = np.empty(total_rows, dtype=int)
    idxs = np.empty(total_rows, dtype=int)
    dims = np.empty(total_rows, dtype=int)
    vals = np.random.rand(total_rows)

    for i in range(total_rows):
        case_ids[i] = int(i / rows_per_case)
        rem = i % rows_per_case
        dims[i] = int(rem / series_len)
        idxs[i] = rem % series_len

    df = pd.DataFrame()
    df["case_id"] = pd.Series(case_ids)
    df["dim_id"] = pd.Series(dims)
    df["reading_id"] = pd.Series(idxs)
    df["value"] = pd.Series(vals)
    return df


def make_multi_index_dataframe(n_instances=50, n_columns=3, n_timepoints=20):
    """Generate example multi-index DataFrame.

    Parameters
    ----------
    n_instances : int
        Number of instances.
    n_columns : int
        Number of columns (series) in multi-indexed DataFrame.
    n_timepoints : int
        Number of timepoints per instance-column pair.

    Returns
    -------
    mi_df : pd.DataFrame
        The multi-indexed DataFrame with
        shape (n_instances*n_timepoints, n_column).
    """
    # Make long DataFrame
    long_df = generate_example_long_table(
        num_cases=n_instances, series_len=n_timepoints, num_dims=n_columns
    )
    # Make Multi index DataFrame
    mi_df = long_df.set_index(["case_id", "reading_id"]).pivot(columns="dim_id")
    mi_df.columns = _make_column_names(n_columns)
    return mi_df<|MERGE_RESOLUTION|>--- conflicted
+++ resolved
@@ -198,8 +198,6 @@
     return full_path
 
 
-<<<<<<< HEAD
-=======
 CLASSIF_URLS = [
     "https://timeseriesclassification.com/aeon-toolkit",  # main mirror (UEA)
     "https://github.com/sktime/sktime-datasets/raw/main/TSC",  # backup mirror (sktime)
@@ -279,7 +277,6 @@
     return _get_data_from(extract_path)
 
 
->>>>>>> d4a0dc3f
 def _load_provided_dataset(
     name,
     split=None,
@@ -359,76 +356,6 @@
         return X
 
 
-def _load_dataset(name, split, return_X_y, return_type=None, extract_path=None):
-    """Load time series classification datasets (helper function).
-
-    Parameters
-    ----------
-    name : string, file name to load from
-    split: None or one of "TRAIN", "TEST", optional (default=None)
-        Whether to load the train or test instances of the problem.
-        By default it loads both train and test instances (in a single container).
-    return_X_y: bool, optional (default=True)
-        If True, returns (features, target) separately instead of a single
-        dataframe with columns for features and the target.
-    return_type: valid Panel mtype str or None, optional (default=None="nested_univ")
-        Memory data format specification to return X in, None = "nested_univ" type.
-        str can be any supported sktime Panel mtype,
-            for list of mtypes, see datatypes.MTYPE_REGISTER
-            for specifications, see examples/AA_datatypes_and_datasets.ipynb
-        commonly used specifications:
-            "nested_univ: nested pd.DataFrame, pd.Series in cells
-            "numpy3D"/"numpy3d"/"np3D": 3D np.ndarray (instance, variable, time index)
-            "numpy2d"/"np2d"/"numpyflat": 2D np.ndarray (instance, time index)
-            "pd-multiindex": pd.DataFrame with 2-level (instance, time) MultiIndex
-        Exception is raised if the data cannot be stored in the requested type.
-    extract_path : string, optional (default: None)
-        path to extract downloaded zip to
-        None defaults to sktime/datasets/data if the data exists there, otherwise
-        defaults to sktime/datasets/local_data and downloads data there
-
-    Returns
-    -------
-    X: sktime data container, following mtype specification `return_type`
-        The time series data for the problem, with n instances
-    y: 1D numpy array of length n, only returned if return_X_y if True
-        The class labels for each time series instance in X
-        If return_X_y is False, y is appended to X instead.
-    """
-    # Allow user to have non standard extract path
-    if extract_path is None:
-        # default for first check is sktime/datasets/data
-        check_path = os.path.join(MODULE, "data")
-
-    def _get_data_from(path):
-        return _load_provided_dataset(name, split, return_X_y, return_type, path)
-
-    # if the dataset exists in check_path = sktime/datasets/data, retrieve it from there
-    if name in _list_available_datasets(check_path):
-        return _get_data_from(check_path)
-
-    # now we know the dataset is not in check_path
-    # so we need to check whether it is already in the download/cache path
-    # download path is extract_path/local_data, defaults to sktime/datasets/local_data
-    if extract_path is None:
-        extract_path = os.path.join(MODULE, "local_data")
-
-    if name in _list_available_datasets(extract_path):
-        return _get_data_from(extract_path)
-
-    # now we know the dataset is not in the download/cache path
-    # so we need to download it
-    _mkdir_if_not_exist(extract_path)
-
-    # download the dataset from CLASSIF_URLS
-    # will try multiple mirrors if necessary
-    # if fails, will raise a RuntimeError
-    _cache_dataset(CLASSIF_URLS, name, extract_path=extract_path)
-
-    # if we reach this, the data has been downloaded, now we can load it
-    return _get_data_from(extract_path)
-
-
 # left here for now, better elsewhere later perhaps
 def generate_example_long_table(num_cases=50, series_len=20, num_dims=2):
     """Generate example from long table format file.
